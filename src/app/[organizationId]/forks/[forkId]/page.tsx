/* eslint-disable @typescript-eslint/no-floating-promises */
'use client'

import { useParams } from 'next/navigation'
import { trpc } from '../../../../utils/trpc'

import {
  KebabHorizontalIcon,
  PencilIcon,
  RepoIcon,
  TrashIcon,
} from '@primer/octicons-react'
import {
  ActionList,
  ActionMenu,
  Box,
  IconButton,
  Link,
  Octicon,
  RelativeTime,
} from '@primer/react'
import Blankslate from '@primer/react/lib-esm/Blankslate/Blankslate'
import { DataTable, Table } from '@primer/react/lib-esm/DataTable'
import { Stack } from '@primer/react/lib-esm/Stack'
import { ForkBreadcrumbs } from 'app/components/breadcrumbs/ForkBreadcrumbs'
import { CreateMirrorDialog } from 'app/components/dialog/CreateMirrorDialog'
import { DeleteMirrorDialog } from 'app/components/dialog/DeleteMirrorDialog'
import { EditMirrorDialog } from 'app/components/dialog/EditMirrorDialog'
import { AppNotInstalledFlash } from 'app/components/flash/AppNotInstalledFlash'
import { ErrorFlash } from 'app/components/flash/ErrorFlash'
import { SuccessFlash } from 'app/components/flash/SuccessFlash'
import { ForkHeader } from 'app/components/header/ForkHeader'
import { Loading } from 'app/components/loading/Loading'
import { SearchWithCreate } from 'app/components/search/SearchWithCreate'
import Fuse from 'fuse.js'
import { useForkData } from 'hooks/useFork'
import { useOrgData } from 'hooks/useOrganization'
import { useCallback, useState } from 'react'

const Fork = () => {
  const { organizationId } = useParams()
  const { data, isLoading } = trpc.checkInstallation.useQuery({
    orgId: organizationId as string,
  })

  const orgData = useOrgData()
  const forkData = useForkData()

  const [isCreateDialogOpen, setIsCreateDialogOpen] = useState(false)
  const closeCreateDialog = useCallback(
    () => setIsCreateDialogOpen(false),
    [setIsCreateDialogOpen],
  )
  const openCreateDialog = useCallback(
    () => setIsCreateDialogOpen(true),
    [setIsCreateDialogOpen],
  )

  const [editMirrorName, setEditMirrorName] = useState<string | null>(null)
  const closeEditDialog = useCallback(
    () => setEditMirrorName(null),
    [setEditMirrorName],
  )
  const openEditDialog = useCallback(
    (mirrorName: string) => setEditMirrorName(mirrorName),
    [setEditMirrorName],
  )

  const [deleteMirrorName, setDeleteMirrorName] = useState<string | null>(null)
  const [numberOfMirrorsOnPage, setNumberOfMirrorsOnPage] = useState(0)

  const closeDeleteDialog = useCallback(
    () => setDeleteMirrorName(null),
    [setDeleteMirrorName],
  )
  const openDeleteDialog = useCallback(
    (mirrorName: string, numberOfMirrorsOnPage: number) => {
      setDeleteMirrorName(mirrorName)
      setNumberOfMirrorsOnPage(numberOfMirrorsOnPage)
    },
    [setDeleteMirrorName, setNumberOfMirrorsOnPage],
  )

  const [isCreateErrorFlashOpen, setIsCreateErrorFlashOpen] = useState(false)
  const closeCreateErrorFlash = useCallback(
    () => setIsCreateErrorFlashOpen(false),
    [setIsCreateErrorFlashOpen],
  )
  const openCreateErrorFlash = useCallback(
    () => setIsCreateErrorFlashOpen(true),
    [setIsCreateErrorFlashOpen],
  )

  const [isEditErrorFlashOpen, setIsEditErrorFlashOpen] = useState(false)
  const closeEditErrorFlash = useCallback(
    () => setIsEditErrorFlashOpen(false),
    [setIsEditErrorFlashOpen],
  )
  const openEditErrorFlash = useCallback(
    () => setIsEditErrorFlashOpen(true),
    [setIsEditErrorFlashOpen],
  )

  const [isDeleteErrorFlashOpen, setIsDeleteErrorFlashOpen] = useState(false)
  const closeDeleteErrorFlash = useCallback(
    () => setIsDeleteErrorFlashOpen(false),
    [setIsDeleteErrorFlashOpen],
  )
  const openDeleteErrorFlash = useCallback(
    () => setIsDeleteErrorFlashOpen(true),
    [setIsDeleteErrorFlashOpen],
  )

  const [isCreateSuccessFlashOpen, setIsCreateSuccessFlashOpen] =
    useState(false)
  const closeCreateSuccessFlash = useCallback(
    () => setIsCreateSuccessFlashOpen(false),
    [setIsCreateSuccessFlashOpen],
  )
  const openCreateSuccessFlash = useCallback(
    () => setIsCreateSuccessFlashOpen(true),
    [setIsCreateSuccessFlashOpen],
  )

  const [isEditSuccessFlashOpen, setIsEditSuccessFlashOpen] = useState(false)
  const closeEditSuccessFlash = useCallback(
    () => setIsEditSuccessFlashOpen(false),
    [setIsEditSuccessFlashOpen],
  )
  const openEditSuccessFlash = useCallback(
    () => setIsEditSuccessFlashOpen(true),
    [setIsEditSuccessFlashOpen],
  )

  const closeAllFlashes = useCallback(() => {
    closeCreateErrorFlash()
    closeCreateSuccessFlash()
    closeEditErrorFlash()
    closeEditSuccessFlash()
    closeDeleteErrorFlash()
  }, [
    closeCreateErrorFlash,
    closeCreateSuccessFlash,
    closeEditErrorFlash,
    closeEditSuccessFlash,
    closeDeleteErrorFlash,
  ])

  // set search value to be empty string by default
  const [searchValue, setSearchValue] = useState('')

  // values for pagination
  const pageSize = 10
  const [pageIndex, setPageIndex] = useState(0)
  const start = pageIndex * pageSize
  const end = start + pageSize

  const {
    data: getConfigData,
    isLoading: configLoading,
    error: configError,
  } = trpc.getConfig.useQuery({
    orgId: organizationId as string,
  })

  const orgLogin = getConfigData?.privateOrg ?? orgData?.login

  const {
    data: createMirrorData,
    isLoading: createMirrorLoading,
    mutateAsync: createMirror,
    error: createMirrorError,
  } = trpc.createMirror.useMutation()

  const {
    data: mirrors,
    isLoading: mirrorsLoading,
    refetch: refetchMirrors,
    error: listMirrorsError,
  } = trpc.listMirrors.useQuery(
    {
      orgId: organizationId as string,
      forkName: forkData?.name ?? '',
    },
    {
      enabled: Boolean(organizationId) && Boolean(forkData?.name),
    },
  )

  const {
    data: editMirrorData,
    isLoading: editMirrorLoading,
    mutateAsync: editMirror,
    error: editMirrorError,
  } = trpc.editMirror.useMutation()

  const {
    isLoading: deleteMirrorLoading,
    mutateAsync: deleteMirror,
    error: deleteMirrorError,
  } = trpc.deleteMirror.useMutation()

  const handleOnCreateMirror = useCallback(
    async ({
      repoName,
      branchName,
    }: {
      repoName: string
      branchName: string
    }) => {
      // close other flashes and dialogs when this is opened
      closeAllFlashes()
      closeCreateDialog()

      await createMirror({
        newRepoName: repoName,
        newBranchName: branchName,
        orgId: String(orgData?.id),
        forkRepoName: forkData?.name ?? '',
        forkRepoOwner: forkData?.owner.login ?? '',
        forkId: String(forkData?.id),
      })
        .then((res) => {
          if (res.success) {
            openCreateSuccessFlash()
          }
        })
        .catch((error) => {
          openCreateErrorFlash()
          console.error((error as Error).message)
        })

      refetchMirrors()
    },
    [
      closeAllFlashes,
      closeCreateDialog,
      createMirror,
      refetchMirrors,
      openCreateSuccessFlash,
      openCreateErrorFlash,
      orgData,
      forkData,
    ],
  )

  const handleOnEditMirror = useCallback(
    async ({
      mirrorName,
      newMirrorName,
    }: {
      mirrorName: string
      newMirrorName: string
    }) => {
      // close other flashes and dialogs when this is opened
      closeAllFlashes()
      closeEditDialog()

      await editMirror({
        orgId: String(orgData?.id),
        mirrorName,
        newMirrorName,
      })
        .then((res) => {
          if (res.success) {
            openEditSuccessFlash()
          }
        })
        .catch((error) => {
          openEditErrorFlash()
          console.error((error as Error).message)
        })

      refetchMirrors()
    },
    [
      closeAllFlashes,
      closeEditDialog,
      editMirror,
      refetchMirrors,
      openEditErrorFlash,
      openEditSuccessFlash,
      orgData,
    ],
  )

  const handleOnDeleteMirror = useCallback(
    async ({ mirrorName }: { mirrorName: string }) => {
      // close other flashes and dialogs when this is opened
      closeAllFlashes()
      closeDeleteDialog()

      await deleteMirror({
        mirrorName,
        orgId: String(orgData?.id),
<<<<<<< HEAD
        orgName: orgData?.name ?? '',
      }).catch((error) => {
        openDeleteErrorFlash()
        console.error((error as Error).message)
=======
        orgName: orgLogin ?? '',
      }).then((res) => {
        if (!res.success) {
          openDeleteErrorFlash()
        }
>>>>>>> 3b2d123f
      })

      refetchMirrors()

      // if the mirror being deleted is the only mirror on the page reload the page
      if (numberOfMirrorsOnPage === 1) {
        window.location.reload()
      }
    },
    [
      closeAllFlashes,
      closeDeleteDialog,
      deleteMirror,
      openDeleteErrorFlash,
      refetchMirrors,
      numberOfMirrorsOnPage,
      orgData,
    ],
  )

  // show loading table
  if (!mirrors || mirrorsLoading || configLoading) {
    return (
      <Box>
        <ForkHeader forkData={forkData} />
        <ForkBreadcrumbs orgData={orgData} forkData={forkData} />
        <SearchWithCreate
          placeholder="Find a mirror"
          createButtonLabel="Create mirror"
          searchValue={searchValue}
          setSearchValue={setSearchValue}
          openCreateDialog={openCreateDialog}
        />
        <Table.Container>
          <Table.Skeleton
            columns={[
              {
                header: 'Mirror name',
                rowHeader: true,
                width: 'auto',
              },
              {
                header: 'Last updated',
                width: 'auto',
              },
              {
                id: 'actions',
                header: '',
                width: '50px',
                align: 'end',
              },
            ]}
            rows={pageSize}
            cellPadding="spacious"
          />
          <Table.Pagination aria-label="pagination" totalCount={0} />
        </Table.Container>
      </Box>
    )
  }

  // set up search
  const fuse = new Fuse(mirrors, {
    keys: ['name', 'owner.name', 'owner.login'],
    threshold: 0.2,
  })

  // perform search if there is a search value
  let mirrorSet = []
  if (searchValue) {
    mirrorSet = fuse.search(searchValue).map((result) => result.item)
  } else {
    mirrorSet = mirrors
  }

  // slice the data based on the pagination
  const mirrorPaginationSet = mirrorSet.slice(start, end)

  return (
    <Box>
      <ForkHeader forkData={forkData} />
      <Box sx={{ marginBottom: '10px' }}>
        {!isLoading && !data?.installed && (
          <AppNotInstalledFlash orgLogin={orgData?.login as string} />
        )}
      </Box>
      <Box sx={{ marginBottom: '10px' }}>
        {createMirrorLoading && <Loading message="Creating new mirror..." />}
      </Box>
      <Box sx={{ marginBottom: '10px' }}>
        {editMirrorLoading && <Loading message="Updating mirror..." />}
      </Box>
      <Box sx={{ marginBottom: '10px' }}>
        {deleteMirrorLoading && <Loading message="Deleting mirror..." />}
      </Box>
      <Box sx={{ marginBottom: '10px' }}>
        {configError && <ErrorFlash message={configError.message} />}
      </Box>
      <Box sx={{ marginBottom: '10px' }}>
        {listMirrorsError && <ErrorFlash message={listMirrorsError.message} />}
      </Box>
      <Box sx={{ marginBottom: '10px' }}>
        {isCreateErrorFlashOpen && (
          <ErrorFlash
            message={`Failed to create mirror.  ${createMirrorError?.message}`}
            closeFlash={closeCreateErrorFlash}
          />
        )}
      </Box>
      <Box sx={{ marginBottom: '10px' }}>
        {isEditErrorFlashOpen && (
          <ErrorFlash
            message={`Failed to update mirror.  ${editMirrorError?.message}`}
            closeFlash={closeEditErrorFlash}
          />
        )}
      </Box>
      <Box sx={{ marginBottom: '10px' }}>
        {isDeleteErrorFlashOpen && (
          <ErrorFlash
            message={`Failed to delete mirror.  ${deleteMirrorError?.message}`}
            closeFlash={closeDeleteErrorFlash}
          />
        )}
      </Box>
      <Box sx={{ marginBottom: '10px' }}>
        {createMirrorData &&
          createMirrorData.success &&
          isCreateSuccessFlashOpen && (
            <SuccessFlash
              message="You have successfully created a new private mirror at"
              closeFlash={closeCreateSuccessFlash}
              mirrorName={createMirrorData.data?.name}
              mirrorUrl={createMirrorData.data?.html_url}
              orgName={createMirrorData.data?.owner.login}
            />
          )}
      </Box>
      <Box sx={{ marginBottom: '10px' }}>
        {editMirrorData && editMirrorData.success && isEditSuccessFlashOpen && (
          <SuccessFlash
            message="You have successfully updated mirror"
            closeFlash={closeEditSuccessFlash}
            mirrorName={editMirrorData.data?.name}
            orgName={editMirrorData.data?.owner.login}
            mirrorUrl={editMirrorData.data?.html_url}
          />
        )}
      </Box>
      <ForkBreadcrumbs orgData={orgData} forkData={forkData} />
      <SearchWithCreate
        placeholder="Find a mirror"
        createButtonLabel="Create mirror"
        searchValue={searchValue}
        setSearchValue={setSearchValue}
        openCreateDialog={openCreateDialog}
      />
      {mirrors?.length === 0 ? (
        <Box
          sx={{
            border: '1px solid',
            borderColor: 'border.default',
            padding: '40px',
            borderRadius: '12px',
          }}
        >
          <Blankslate>
            <Box sx={{ padding: '10px' }}>
              <Blankslate.Visual>
                <Octicon icon={RepoIcon} size={24} color="fg.muted"></Octicon>
              </Blankslate.Visual>
            </Box>
            <Blankslate.Heading>No mirrors found</Blankslate.Heading>
            <Blankslate.Description>
              Please create a mirror for this fork.
            </Blankslate.Description>
          </Blankslate>
        </Box>
      ) : (
        <Table.Container>
          <DataTable
            aria-describedby="mirrors table"
            aria-labelledby="mirrors table"
            data={mirrorPaginationSet}
            columns={[
              {
                header: 'Mirror name',
                rowHeader: true,
                field: 'name',
                sortBy: 'alphanumeric',
                width: '400px',
                renderCell: (row) => {
                  return (
                    <Link
                      sx={{
                        paddingRight: '5px',
                        fontWeight: 'bold',
                        fontSize: 2,
                      }}
                      href={row.html_url}
                      target="_blank"
                      rel="noreferrer noopener"
                    >
                      {row.name}
                    </Link>
                  )
                },
              },
              {
                header: 'Last updated',
                field: 'updated_at',
                sortBy: 'datetime',
                width: 'auto',
                renderCell: (row) => {
                  return (
                    <RelativeTime
                      date={new Date(row.updated_at)}
                      tense="past"
                    />
                  )
                },
              },
              {
                id: 'actions',
                header: '',
                width: '50px',
                align: 'end',
                renderCell: (row) => {
                  return (
                    <ActionMenu>
                      <ActionMenu.Anchor>
                        <IconButton
                          aria-label={`Actions: ${row.name}`}
                          icon={KebabHorizontalIcon}
                          variant="invisible"
                        />
                      </ActionMenu.Anchor>
                      <ActionMenu.Overlay>
                        <ActionList>
                          <ActionList.Item
                            onSelect={() => {
                              openEditDialog(row.name)
                            }}
                          >
                            <Stack align="center" direction="horizontal">
                              <Stack.Item>
                                <Octicon icon={PencilIcon}></Octicon>
                              </Stack.Item>
                              <Stack.Item>Edit mirror</Stack.Item>
                            </Stack>
                          </ActionList.Item>
                          <ActionList.Item
                            variant="danger"
                            onSelect={() => {
                              openDeleteDialog(
                                row.name,
                                mirrorPaginationSet.length,
                              )
                            }}
                          >
                            <Stack align="center" direction="horizontal">
                              <Stack.Item>
                                <Octicon icon={TrashIcon}></Octicon>
                              </Stack.Item>
                              <Stack.Item>Delete mirror</Stack.Item>
                            </Stack>
                          </ActionList.Item>
                        </ActionList>
                      </ActionMenu.Overlay>
                    </ActionMenu>
                  )
                },
              },
            ]}
            cellPadding="spacious"
          />
          <Table.Pagination
            aria-label="pagination"
            totalCount={mirrorSet.length}
            pageSize={pageSize}
            onChange={({ pageIndex }) => {
              setPageIndex(pageIndex)
            }}
          />
        </Table.Container>
      )}
      <CreateMirrorDialog
        orgLogin={orgLogin ?? ''}
        forkParentName={forkData?.parent?.name as string}
        forkParentOwnerLogin={forkData?.parent?.owner.login as string}
        closeDialog={closeCreateDialog}
        isOpen={isCreateDialogOpen}
        createMirror={handleOnCreateMirror}
      />
      <EditMirrorDialog
        orgLogin={orgLogin ?? ''}
        forkParentName={forkData?.parent?.name as string}
        forkParentOwnerLogin={forkData?.parent?.owner.login as string}
        orgId={organizationId as string}
        mirrorName={editMirrorName as string}
        closeDialog={closeEditDialog}
        isOpen={Boolean(editMirrorName)}
        editMirror={handleOnEditMirror}
      />
      <DeleteMirrorDialog
        orgLogin={orgLogin ?? ''}
        orgId={organizationId as string}
        mirrorName={deleteMirrorName as string}
        closeDialog={closeDeleteDialog}
        isOpen={Boolean(deleteMirrorName)}
        deleteMirror={handleOnDeleteMirror}
      />
    </Box>
  )
}

export default Fork<|MERGE_RESOLUTION|>--- conflicted
+++ resolved
@@ -293,19 +293,17 @@
       await deleteMirror({
         mirrorName,
         orgId: String(orgData?.id),
-<<<<<<< HEAD
-        orgName: orgData?.name ?? '',
-      }).catch((error) => {
-        openDeleteErrorFlash()
-        console.error((error as Error).message)
-=======
         orgName: orgLogin ?? '',
-      }).then((res) => {
-        if (!res.success) {
+      })
+        .then((res) => {
+          if (!res.success) {
+            openDeleteErrorFlash()
+          }
+        })
+        .catch((error) => {
           openDeleteErrorFlash()
-        }
->>>>>>> 3b2d123f
-      })
+          console.error((error as Error).message)
+        })
 
       refetchMirrors()
 
