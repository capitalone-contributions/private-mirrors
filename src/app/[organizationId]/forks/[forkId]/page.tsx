--- conflicted
+++ resolved
@@ -163,7 +163,7 @@
     orgId: organizationId as string,
   })
 
-  const orgLogin = getConfigData?.privateOrg ?? orgData?.login
+  const orgLogin = getConfigData?.privateOrg ?? orgData?.data?.login
 
   const {
     data: createMirrorData,
@@ -215,23 +215,10 @@
       await createMirror({
         newRepoName: repoName,
         newBranchName: branchName,
-<<<<<<< HEAD
         orgId: String(orgData?.data?.id),
         forkRepoName: forkData?.data?.name ?? '',
         forkRepoOwner: forkData?.data?.owner.login ?? '',
         forkId: String(forkData?.data?.id),
-      }).then((res) => {
-        if (res.success) {
-          openCreateSuccessFlash()
-        } else {
-          openCreateErrorFlash()
-        }
-=======
-        orgId: String(orgData?.id),
-        forkRepoName: forkData?.name ?? '',
-        forkRepoOwner: forkData?.owner.login ?? '',
-        forkId: String(forkData?.id),
->>>>>>> 2c3ef746
       })
         .then((res) => {
           if (res.success) {
@@ -305,26 +292,11 @@
 
       await deleteMirror({
         mirrorName,
-<<<<<<< HEAD
         orgId: String(orgData?.data?.id),
-        orgName: orgData?.data?.name ?? '',
-      }).then((res) => {
-        if (!res.success) {
-          openDeleteErrorFlash()
-        }
-=======
-        orgId: String(orgData?.id),
->>>>>>> 2c3ef746
+      }).catch((error) => {
+        openDeleteErrorFlash()
+        console.error((error as Error).message)
       })
-        .then((res) => {
-          if (!res.success) {
-            openDeleteErrorFlash()
-          }
-        })
-        .catch((error) => {
-          openDeleteErrorFlash()
-          console.error((error as Error).message)
-        })
 
       refetchMirrors()
 
@@ -345,11 +317,7 @@
   )
 
   // show loading table
-<<<<<<< HEAD
-  if (mirrorsLoading) {
-=======
-  if (!mirrors || mirrorsLoading || configLoading) {
->>>>>>> 2c3ef746
+  if (mirrorsLoading || configLoading) {
     return (
       <Box>
         <ForkHeader forkData={forkData.data} />
@@ -424,9 +392,9 @@
               <SuccessFlash
                 message="You have successfully created a new private mirror at"
                 closeFlash={closeCreateSuccessFlash}
-                mirrorName={createMirrorData.data?.name as string}
-                mirrorUrl={createMirrorData.data?.html_url as string}
-                orgName={createMirrorData.data?.owner.login as string}
+                mirrorName={createMirrorData.data?.name}
+                mirrorUrl={createMirrorData.data?.html_url}
+                orgLogin={createMirrorData.data?.owner.login}
               />
             )}
         </Box>
@@ -505,11 +473,6 @@
         {deleteMirrorLoading && <Loading message="Deleting mirror..." />}
       </Box>
       <Box sx={{ marginBottom: '10px' }}>
-<<<<<<< HEAD
-        {listMirrorsError && (
-          <ErrorFlash
-            message={`Failed to fetch mirrors.  ${listMirrorsError.message}`}
-=======
         {configError && (
           <ErrorFlash
             message={`Failed to load config: ${configError.message}`}
@@ -520,7 +483,6 @@
         {listMirrorsError && (
           <ErrorFlash
             message={`Failed to fetch mirror list: ${listMirrorsError.message}`}
->>>>>>> 2c3ef746
           />
         )}
       </Box>
@@ -619,7 +581,6 @@
                   <RelativeTime date={new Date(row.updated_at)} tense="past" />
                 )
               },
-<<<<<<< HEAD
             },
             {
               id: 'actions',
@@ -653,7 +614,10 @@
                         <ActionList.Item
                           variant="danger"
                           onSelect={() => {
-                            openDeleteDialog(row.name)
+                            openDeleteDialog(
+                              row.name,
+                              mirrorPaginationSet.length,
+                            )
                           }}
                         >
                           <Stack align="center" direction="horizontal">
@@ -682,93 +646,17 @@
         />
       </Table.Container>
       <CreateMirrorDialog
-        orgLogin={orgData?.data?.login as string}
+        orgLogin={orgLogin as string}
         forkParentName={forkData?.data?.parent?.name as string}
         forkParentOwnerLogin={forkData?.data?.parent?.owner.login as string}
-=======
-              {
-                id: 'actions',
-                header: '',
-                width: '50px',
-                align: 'end',
-                renderCell: (row) => {
-                  return (
-                    <ActionMenu>
-                      <ActionMenu.Anchor>
-                        <IconButton
-                          aria-label={`Actions: ${row.name}`}
-                          icon={KebabHorizontalIcon}
-                          variant="invisible"
-                        />
-                      </ActionMenu.Anchor>
-                      <ActionMenu.Overlay>
-                        <ActionList>
-                          <ActionList.Item
-                            onSelect={() => {
-                              openEditDialog(row.name)
-                            }}
-                          >
-                            <Stack align="center" direction="horizontal">
-                              <Stack.Item>
-                                <Octicon icon={PencilIcon}></Octicon>
-                              </Stack.Item>
-                              <Stack.Item>Edit mirror</Stack.Item>
-                            </Stack>
-                          </ActionList.Item>
-                          <ActionList.Item
-                            variant="danger"
-                            onSelect={() => {
-                              openDeleteDialog(
-                                row.name,
-                                mirrorPaginationSet.length,
-                              )
-                            }}
-                          >
-                            <Stack align="center" direction="horizontal">
-                              <Stack.Item>
-                                <Octicon icon={TrashIcon}></Octicon>
-                              </Stack.Item>
-                              <Stack.Item>Delete mirror</Stack.Item>
-                            </Stack>
-                          </ActionList.Item>
-                        </ActionList>
-                      </ActionMenu.Overlay>
-                    </ActionMenu>
-                  )
-                },
-              },
-            ]}
-            cellPadding="spacious"
-          />
-          <Table.Pagination
-            aria-label="pagination"
-            totalCount={mirrorSet.length}
-            pageSize={pageSize}
-            onChange={({ pageIndex }) => {
-              setPageIndex(pageIndex)
-            }}
-          />
-        </Table.Container>
-      )}
-      <CreateMirrorDialog
-        orgLogin={orgLogin ?? ''}
-        forkParentName={forkData?.parent?.name as string}
-        forkParentOwnerLogin={forkData?.parent?.owner.login as string}
->>>>>>> 2c3ef746
         closeDialog={closeCreateDialog}
         isOpen={isCreateDialogOpen}
         createMirror={handleOnCreateMirror}
       />
       <EditMirrorDialog
-<<<<<<< HEAD
-        orgLogin={orgData?.data?.login as string}
+        orgLogin={orgLogin ?? ''}
         forkParentName={forkData?.data?.parent?.name as string}
         forkParentOwnerLogin={forkData?.data?.parent?.owner.login as string}
-=======
-        orgLogin={orgLogin ?? ''}
-        forkParentName={forkData?.parent?.name as string}
-        forkParentOwnerLogin={forkData?.parent?.owner.login as string}
->>>>>>> 2c3ef746
         orgId={organizationId as string}
         mirrorName={editMirrorName as string}
         closeDialog={closeEditDialog}
@@ -776,14 +664,8 @@
         editMirror={handleOnEditMirror}
       />
       <DeleteMirrorDialog
-<<<<<<< HEAD
-        orgLogin={orgData?.data?.login as string}
-        orgId={organizationId as string}
-        orgName={orgData?.data?.name as string}
-=======
         orgLogin={orgLogin ?? ''}
         orgId={organizationId as string}
->>>>>>> 2c3ef746
         mirrorName={deleteMirrorName as string}
         closeDialog={closeDeleteDialog}
         isOpen={Boolean(deleteMirrorName)}
